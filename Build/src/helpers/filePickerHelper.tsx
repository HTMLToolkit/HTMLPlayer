import { toast } from "sonner";
<<<<<<< HEAD
import { parseBlob, selectCover } from "music-metadata";
=======
import { parseBlob } from "music-metadata";
>>>>>>> 8dfc6f69

export type AudioFile = {
  file: File;
  name: string;
  size: number;
  type: string;
};

export type AudioMetadata = {
  title: string;
  artist: string;
  album: string;
  duration: number;
  albumArt?: string;
};

// Track processing state for beforeunload prompt
let isProcessing = false;

const handleBeforeUnload = (event: BeforeUnloadEvent) => {
  if (isProcessing) {
    event.preventDefault();
    // Modern browsers ignore custom messages, but setting returnValue triggers the prompt
    event.returnValue = '';
  }
};

// Function to set processing state and manage beforeunload listener
export function setProcessingState(processing: boolean) {
  isProcessing = processing;
  if (processing) {
    window.addEventListener('beforeunload', handleBeforeUnload);
  } else {
    window.removeEventListener('beforeunload', handleBeforeUnload);
  }
}

// Utility for promise with timeout and retries
async function withTimeoutAndRetry<T>(
  promise: Promise<T>,
  timeoutMs: number,
  retries: number,
  errorMessage: string
): Promise<T> {
  let lastError: Error | null = null;

  for (let attempt = 1; attempt <= retries; attempt++) {
    try {
      const timeoutPromise = new Promise<T>((_, reject) => {
        setTimeout(() => reject(new Error(`Timeout: ${errorMessage}`)), timeoutMs);
      });
      return await Promise.race([promise, timeoutPromise]);
    } catch (e) {
      lastError = e instanceof Error ? e : new Error(String(e));
      console.warn(`Attempt ${attempt} failed: ${lastError.message}`);
      if (attempt === retries) {
        throw lastError;
      }
    }
  }
  throw lastError || new Error("Unknown error after retries");
}

export function pickAudioFiles(): Promise<AudioFile[]> {
  return new Promise((resolve, reject) => {
    const input = document.createElement("input");
    input.type = "file";
    input.accept = ".mp3,.wav,.m4a,.flac,.aif,.aiff,.ogg";
    input.multiple = true;

    input.onchange = (event) => {
      const target = event.target as HTMLInputElement;
      const files = target.files;

      if (!files || files.length === 0) {
        resolve([]);
        return;
      }

      const audioFiles: AudioFile[] = [];
      const audioTest = document.createElement("audio");

      for (let i = 0; i < files.length; i++) {
        const file = files[i];

        const allowedExtensions = [
          "mp3",
          "wav",
          "m4a",
          "flac",
          "aif",
          "aiff",
          "ogg",
        ];

        const fileExtension = file.name.split(".").pop()?.toLowerCase();

        if (
          !file.type.startsWith("audio/") &&
          !(fileExtension && allowedExtensions.includes(fileExtension))
        ) {
          toast.error(`Skipping non-audio file: ${file.name}`);
          continue;
        }

        const canPlay = audioTest.canPlayType(file.type);
        if (canPlay !== "probably" && canPlay !== "maybe") {
          toast.error(
            `Skipping unsupported audio format by browser: ${file.name} (${file.type})`
          );
          continue;
        }

        audioFiles.push({
          file,
          name: file.name,
          size: file.size,
          type: file.type,
        });
      }

      resolve(audioFiles);
    };

    input.onerror = () => {
      reject(new Error("File selection failed"));
    };

    input.oncancel = () => {
      resolve([]);
    };

    input.click();
  });
}

export async function extractAudioMetadata(file: File): Promise<AudioMetadata> {
<<<<<<< HEAD
  setProcessingState(true);
  const worker = new Worker(new URL('./metadataWorker.ts', import.meta.url), { type: 'module' });

  try {
    return await withTimeoutAndRetry(
      new Promise<AudioMetadata>((resolve, reject) => {
        worker.onmessage = (event) => {
          const { metadata, albumArt, error } = event.data;
          if (error) {
            console.warn(`Worker error for ${file.name}:`, error);
            reject(new Error(error));
          } else {
            resolve({ ...metadata, albumArt });
          }
        };

        worker.onerror = (error) => {
          console.warn(`Worker failed for ${file.name}:`, error);
          reject(new Error('Worker error'));
        };

        worker.postMessage({ file, fileName: file.name });
      }),
      15000,
      3,
      `Metadata extraction for ${file.name}`
    );
  } catch (e) {
    console.warn(`Failed to read metadata for ${file.name}:`, e);
    // Fallback metadata extraction in main thread
    const fileName = file.name.replace(/\.[^/.]+$/, "");
    let title = fileName;
    let artist = "Unknown Artist";
    let album = "Unknown Album";
    let duration = 0;
    let albumArt: string | undefined = undefined;

    try {
      const metadata = await withTimeoutAndRetry(
        parseBlob(file, { skipCovers: false, duration: true }),
        15000,
        3,
        `Fallback metadata parsing for ${file.name}`
      );

      if (metadata.common) {
        if (metadata.common.artist && typeof metadata.common.artist === "string")
          artist = metadata.common.artist;
        if (metadata.common.title && typeof metadata.common.title === "string")
          title = metadata.common.title;
        if (metadata.common.album && typeof metadata.common.album === "string")
          album = metadata.common.album;
        duration = metadata.format.duration ?? 0;

        const cover = selectCover(metadata.common.picture);
        if (cover && cover.data && cover.data.length > 0) {
          const uint8Array = new Uint8Array(cover.data);
          const blob = new Blob([uint8Array], { type: cover.format });
=======
  let metadata: any = null;
  let albumArt: string | undefined = undefined;

  try {
    // Use music-metadata-browser - much more reliable!
    metadata = await parseBlob(file);
    
    // Extract album art if available
    if (metadata.common.picture && metadata.common.picture.length > 0) {
      const picture = metadata.common.picture[0]; // Use first picture
      if (picture.data && picture.format) {
        try {
          const blob = new Blob([picture.data], { type: picture.format });
>>>>>>> 8dfc6f69
          albumArt = await new Promise<string>((resolve, reject) => {
            const reader = new FileReader();
            reader.onloadend = () => resolve(reader.result as string);
            reader.onerror = () => reject(new Error('Failed to read album art'));
            reader.readAsDataURL(blob);
          });
<<<<<<< HEAD
        }
      }
    } catch (fallbackError) {
      console.warn(`Fallback metadata parsing failed for ${file.name}:`, fallbackError);
      if (fileName.includes(" - ")) {
        const parts = fileName.split(" - ");
        if (parts.length >= 2) {
          artist = parts[0].trim();
          title = parts[1].trim();
        }
      }
    }

    return { title, artist, album, duration, albumArt };
  } finally {
    worker.terminate();
    setProcessingState(false);
  }
=======
        } catch (artError) {
          console.warn(`Failed to process album art for ${file.name}:`, artError);
        }
      }
    }
  } catch (error) {
    console.warn(`Failed to read metadata for ${file.name}:`, error);
  }

  // Extract metadata with fallbacks
  const fileName = file.name.replace(/\.[^/.]+$/, "");
  let title = metadata?.common?.title || fileName;
  let artist = metadata?.common?.artist || "Unknown Artist";
  let album = metadata?.common?.album || "Unknown Album";
  let duration = metadata?.format?.duration || 0;

  // If no metadata was found, try parsing filename
  if (!metadata && fileName.includes(" - ")) {
    const parts = fileName.split(" - ");
    if (parts.length >= 2) {
      artist = parts[0].trim();
      title = parts[1].trim();
    }
  }

  // If duration is still 0, get it from audio element as fallback
  if (duration === 0) {
    const url = URL.createObjectURL(file);
    duration = await new Promise<number>((resolve) => {
      const audio = new Audio();
      
      const cleanup = () => {
        URL.revokeObjectURL(url);
        audio.removeEventListener('loadedmetadata', onLoad);
        audio.removeEventListener('error', onError);
      };
      
      const onLoad = () => {
        cleanup();
        resolve(audio.duration || 0);
      };
      
      const onError = () => {
        cleanup();
        resolve(0);
      };
      
      audio.addEventListener('loadedmetadata', onLoad);
      audio.addEventListener('error', onError);
      audio.src = url;
    });
  }

  return { title, artist, album, duration, albumArt };
>>>>>>> 8dfc6f69
}

// Batch processing function to handle multiple files efficiently
export async function extractMultipleAudioMetadata(
  files: File[], 
  batchSize: number = 3
): Promise<AudioMetadata[]> {
  const results: AudioMetadata[] = [];
  const totalFiles = files.length;
  let processedCount = 0;

  // Show progress toast
  const toastId = toast.loading(`Processing metadata 0/${totalFiles} files...`);

  try {
    // Process files in batches to avoid overwhelming the browser
    for (let i = 0; i < files.length; i += batchSize) {
      const batch = files.slice(i, i + batchSize);
      
      const batchPromises = batch.map(async (file) => {
        try {
          const metadata = await extractAudioMetadata(file);
          processedCount++;
          
          // Update progress toast
          toast.loading(
            `Processing metadata ${processedCount}/${totalFiles} files...`,
            {
              id: toastId,
              description: `Current: ${metadata.title}`,
            }
          );
          
          return metadata;
        } catch (error) {
          console.error(`Failed to process ${file.name}:`, error);
          processedCount++;
          
          // Return fallback metadata
          return {
            title: file.name.replace(/\.[^/.]+$/, ""),
            artist: "Unknown Artist",
            album: "Unknown Album",
            duration: 0,
          };
        }
      });

      const batchResults = await Promise.allSettled(batchPromises);
      
      // Extract successful results
      batchResults.forEach((result) => {
        if (result.status === 'fulfilled') {
          results.push(result.value);
        }
      });

      // Small delay between batches to prevent browser freezing
      if (i + batchSize < files.length) {
        await new Promise(resolve => setTimeout(resolve, 10));
      }
    }

    // Success toast
    toast.success(`Successfully processed ${results.length} files`, {
      id: toastId,
    });
    
  } catch (error) {
    toast.error("Failed to process some files", {
      id: toastId,
      description: (error as Error).message,
    });
  }

  return results;
}

export function createAudioUrl(file: File): string {
  return URL.createObjectURL(file);
}

export function generateUniqueId(): string {
  return `${Date.now()}-${Math.random().toString(36).substr(2, 9)}`;
}<|MERGE_RESOLUTION|>--- conflicted
+++ resolved
@@ -1,9 +1,5 @@
 import { toast } from "sonner";
-<<<<<<< HEAD
 import { parseBlob, selectCover } from "music-metadata";
-=======
-import { parseBlob } from "music-metadata";
->>>>>>> 8dfc6f69
 
 export type AudioFile = {
   file: File;
@@ -141,7 +137,6 @@
 }
 
 export async function extractAudioMetadata(file: File): Promise<AudioMetadata> {
-<<<<<<< HEAD
   setProcessingState(true);
   const worker = new Worker(new URL('./metadataWorker.ts', import.meta.url), { type: 'module' });
 
@@ -200,28 +195,12 @@
         if (cover && cover.data && cover.data.length > 0) {
           const uint8Array = new Uint8Array(cover.data);
           const blob = new Blob([uint8Array], { type: cover.format });
-=======
-  let metadata: any = null;
-  let albumArt: string | undefined = undefined;
-
-  try {
-    // Use music-metadata-browser - much more reliable!
-    metadata = await parseBlob(file);
-    
-    // Extract album art if available
-    if (metadata.common.picture && metadata.common.picture.length > 0) {
-      const picture = metadata.common.picture[0]; // Use first picture
-      if (picture.data && picture.format) {
-        try {
-          const blob = new Blob([picture.data], { type: picture.format });
->>>>>>> 8dfc6f69
           albumArt = await new Promise<string>((resolve, reject) => {
             const reader = new FileReader();
             reader.onloadend = () => resolve(reader.result as string);
             reader.onerror = () => reject(new Error('Failed to read album art'));
             reader.readAsDataURL(blob);
           });
-<<<<<<< HEAD
         }
       }
     } catch (fallbackError) {
@@ -240,62 +219,6 @@
     worker.terminate();
     setProcessingState(false);
   }
-=======
-        } catch (artError) {
-          console.warn(`Failed to process album art for ${file.name}:`, artError);
-        }
-      }
-    }
-  } catch (error) {
-    console.warn(`Failed to read metadata for ${file.name}:`, error);
-  }
-
-  // Extract metadata with fallbacks
-  const fileName = file.name.replace(/\.[^/.]+$/, "");
-  let title = metadata?.common?.title || fileName;
-  let artist = metadata?.common?.artist || "Unknown Artist";
-  let album = metadata?.common?.album || "Unknown Album";
-  let duration = metadata?.format?.duration || 0;
-
-  // If no metadata was found, try parsing filename
-  if (!metadata && fileName.includes(" - ")) {
-    const parts = fileName.split(" - ");
-    if (parts.length >= 2) {
-      artist = parts[0].trim();
-      title = parts[1].trim();
-    }
-  }
-
-  // If duration is still 0, get it from audio element as fallback
-  if (duration === 0) {
-    const url = URL.createObjectURL(file);
-    duration = await new Promise<number>((resolve) => {
-      const audio = new Audio();
-      
-      const cleanup = () => {
-        URL.revokeObjectURL(url);
-        audio.removeEventListener('loadedmetadata', onLoad);
-        audio.removeEventListener('error', onError);
-      };
-      
-      const onLoad = () => {
-        cleanup();
-        resolve(audio.duration || 0);
-      };
-      
-      const onError = () => {
-        cleanup();
-        resolve(0);
-      };
-      
-      audio.addEventListener('loadedmetadata', onLoad);
-      audio.addEventListener('error', onError);
-      audio.src = url;
-    });
-  }
-
-  return { title, artist, album, duration, albumArt };
->>>>>>> 8dfc6f69
 }
 
 // Batch processing function to handle multiple files efficiently
