--- conflicted
+++ resolved
@@ -16,12 +16,8 @@
 - [ ] fix the UI of the 'Repeat Once' button
 - [ ] the lyrics don't show embedded/USLT/SYLT lyrics properly
 - [ ] Fix share_target
-<<<<<<< HEAD
-- [ ] next song, prev song, play/pause have delays for some reason
-=======
 - [ ] fix some themes' visibility issues
 - [ ] Speed up and fix song uploading being slow and a RAM hog (lagging)
->>>>>>> 89b0b915
 - [ ] Fix visualizer overlay covering title, and top actions
 
 - [ ] some missed text that's supposed to be in i18n
